--- conflicted
+++ resolved
@@ -52,13 +52,9 @@
     "ethereum-abi-types-generator": "^1.1.6",
     "jest": "^24.9.0",
     "ts-jest": "^24.1.0",
-<<<<<<< HEAD
     "typescript": "^4.1.3",
     "webpack": "^5.59.1",
     "webpack-cli": "^4.9.1"
-=======
-    "typescript": "^4.1.3"
->>>>>>> 1629b680
   },
   "files": [
     "dist",
